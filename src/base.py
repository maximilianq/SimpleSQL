from typing import Callable, Awaitable

from os import listdir
from os.path import splitext, isdir, isfile
from pathlib import Path as File

<<<<<<< HEAD
from asyncpg.connection import connect, Connection
from asyncpg.prepared_stmt import PreparedStatement
from asyncpg.transaction import Transaction
from asyncpg.exceptions import PostgresError

from json import loads, JSONDecodeError

from string import Formatter
=======
from logging import getLogger, Logger

from psycopg import AsyncConnection as Connection, AsyncCursor as Cursor, AsyncClientCursor
from psycopg.errors import Error

from asyncio import sleep, set_event_loop_policy, WindowsSelectorEventLoopPolicy
set_event_loop_policy(WindowsSelectorEventLoopPolicy())
>>>>>>> b492dda3

formatter: Formatter = Formatter()

class Query:

    def __init__(self, database: "SQLClient", query: str) -> None:
        self.database: SQLClient = database
        self.query: str = query

        self.formatted: str = None
        self.parameters: list[str] = None

        self.statement: PreparedStatement = None

        self._format_query()
    
    async def __call__(self, **parameters: dict[str, object]) -> list[dict[str, object]]:
        return await self.execute(parameters)

    def _format_query(self) -> None:

        self.formatted = self.query

<<<<<<< HEAD
        self.parameters = list(dict.fromkeys([item[1] for item in formatter.parse(self.query) if item[1]]))
        for index, parameter in enumerate(self.parameters):
            self.formatted = self.formatted.replace('{' + parameter + '}', '$' + str(index + 1))
=======
        self.database.logger.debug(f'Preparing query {self.name} ({self.guid}).')
>>>>>>> b492dda3


<<<<<<< HEAD
    async def prepare(self):
        self.statement = await self.database._prepare(self.formatted)
=======
        self.database.logger.debug(f'Execute query {self.name} ({self.guid})')
>>>>>>> b492dda3

    async def execute(self, parameters: dict[str, object]):
        return await self.database._execute(self.statement, [parameters.get(parameter, None) for parameter in self.parameters])

class Listener:

<<<<<<< HEAD
    def __init__(self, name: str, callback: Callable[[str | dict[str, object] | list[dict[str, object]]], Awaitable]) -> None:
        self.name = name
        self.callback = callback
        
        self.database: SQLClient = None
=======
        self.database.logger.debug(f'Deallocating query {self.name} ({self.guid}).')
>>>>>>> b492dda3

    async def listen(self):
        await self.database._listen(self.name, self.callback)

class SQLRouter:

    def __init__(self) -> None:
<<<<<<< HEAD
        self.database: SQLClient = None
        self.parent: SQLRouter = None
        self.listeners: list[Listener] = []

    def get_query(self, name: str) -> Query:
        if self.parent:
            return self.parent.get_query(name)
        elif self.database:
            return self.database.get_query(name)
=======
        
        self.database: SimpleSQL = None
        
        self.listeners: dict[str, list[Callable[[dict | str], None]]] = {}
    
    def __getattr__(self, name: str) -> Query:
        if self.database:
            return self.database.get_query(name)
        else:
            raise Error("Error: router needs to be bound to database to be queried!")
        
    def add_listener(self, event: str, callback: Callable[[dict | str], None]) -> None:
        if event in self.listeners:
            self.listeners[event].append(callback)
>>>>>>> b492dda3
        else:
            raise Exception(f'Error: router is not directly or indirectly connected to database!')

    def listen(self, name: str) -> Callable[[str], Callable[[dict | str], None]]:
        def decorate(callback: Callable[[dict | str], None]) -> None:
            self.include_listener(Listener(name, callback))
        return decorate
    
    def include_listener(self, listener: Listener) -> None:
        self.listeners.append(listener)

    def include_router(self, router: "SQLRouter") -> None:
        router.parent = self
        self.listeners = self.listeners + router.listeners

class SQLClient:

<<<<<<< HEAD
    def __init__(self, host: str, port: int, user: str, password: str, database: str) -> None:
=======
    def __init__(self, host: str, port: int, username: str, password: str, database: str, logger: Logger = getLogger()) -> None:
        
>>>>>>> b492dda3
        self.host: str = host
        self.port: int = port
        self.user: str = user
        self.password: str = password
        self.database: str = database

        self.logger: Logger = logger

        self.connection: Connection = None

        self.queries: dict[str, Query] = {}
<<<<<<< HEAD
        self.listeners: list[Listener] = []
=======
        self.listeners: dict[str, list[Callable[[dict | str], None]]] = {}
        self.pipes: list[Callable[[str, dict | str], None]] = []
    
    def __getattr__(self, name: str) -> Query:
        return self.get_query(name)
    
    def get_query(self, name: str) -> Query:
        if name in self.queries:
            return self.queries.get(name, None)
        else:
            raise Error(f'Error: query "{name}" could not be found!')

    def add_listener(self, event: str, callback: Callable[[dict | str], None]) -> None:
        if event in self.listeners:
            self.listeners[event].append(callback)
        else:
            self.listeners[event] = [callback]

    def listen(self, event: str) -> Callable[[str], Callable[[dict | str], None]]:
        def decorate(callback: Callable[[dict | str], None]) -> None:
            self.add_listener(event, callback)
        return decorate
>>>>>>> b492dda3
    
    def __getattr__(self, name: str) -> list[dict[str, object]]:
        return self.get_query(name)

    def get_query(self, name: str) -> Query:
        if name in self.queries:
            return self.queries[name]
        else:
            raise Exception(f'Error: query "{name}" could not be found!')

    def include_router(self, router: SQLRouter):

        router.database = self
        
        for listener in router.listeners:
            self.include_listener(listener)

    def include_query(self, name: str, query: str):
        if name in self.queries:
            raise Exception('Error: multiple queries with the same alias!')
        else:
            self.queries[name] = Query(self, query)

    def include_queries(self, path: str, prefix: str = None):

        for item in listdir(path):

            name, extension = splitext(item)
            identifier: str = (prefix + '_' if prefix else '') + name.lower()

            if isfile(f'{path}/{item}'):
                if extension.lower() == '.sql':
                    self.queries[identifier] = Query(self, File(f'{path}/{item}').read_text())

            if isdir(f'{path}/{item}'):
                self.include_queries(f'{path}/{item}', prefix = identifier)

<<<<<<< HEAD
    def include_listener(self, listener: Listener):
        listener.database = self
        self.listeners.append(listener)
=======
    def include_router(self, router: SQLRouter):

        if not router.database:
            router.database = self
        else:
            raise Error("Error: router can't be bound to multiple database instances!")

        for event, listeners in router.listeners.items():
            if event in self.listeners:
                self.listeners[event] = self.listeners[event] + listeners
            else:
                self.listeners[event] = listeners

    def include_pipe(self, callback: Callable[[str, dict | None], None]):
        self.pipes.append(callback)
>>>>>>> b492dda3

    async def start(self):
        self.connection = await connect(host = self.host, port = self.port, user = self.user, password = self.password, database = self.database)
    
    async def stop(self):
        await self.connection.close()
    
    async def prepare(self):
        for query in self.queries.values():
            await query.prepare()
    
    async def listen(self):
        for listener in self.listeners:
            await listener.listen()

    async def _prepare(self, query: str) -> PreparedStatement:
        return await self.connection.prepare(query)

    async def _execute(self, statement: PreparedStatement, parameters: list[object]):
        transaction: Transaction = self.connection.transaction()
        try:
            await transaction.start()
            records: list = await statement.fetch(*parameters)
        except PostgresError as error:
            await transaction.rollback()
            return None
        else:
            await transaction.commit()

<<<<<<< HEAD
        return [{key: value for key, value in record.items()} for record in records]
=======
            while await sleep(0.1, True):

                async for notify in self.connection.notifies():

                    self.logger.debug(f'Recieved database event "{notify.channel}".')

                    print(f'Recieved database event "{notify.channel}".')

                    for listener in self.listeners.get(notify.channel, []):
                        try:
                            await listener(loads(notify.payload))
                        except JSONDecodeError:
                            await listener(notify.payload)

                    for pipe in self.pipes:
                        await pipe(notify.channel, notify.payload)
                    
        finally:

            for event in self.listeners:
                await cursor.execute(f'UNLISTEN "{event}";')

            await self.connection.commit()
            await cursor.close()
>>>>>>> b492dda3

    async def _listen(self, channel: str, callback: Callable[[dict[str, object] | str], Awaitable]):
        
        async def handle(connection, pid, chanel, payload):
            try:
                await callback(loads(payload))
            except JSONDecodeError:
                await callback(payload)

        await self.connection.add_listener(channel, handle)<|MERGE_RESOLUTION|>--- conflicted
+++ resolved
@@ -4,7 +4,6 @@
 from os.path import splitext, isdir, isfile
 from pathlib import Path as File
 
-<<<<<<< HEAD
 from asyncpg.connection import connect, Connection
 from asyncpg.prepared_stmt import PreparedStatement
 from asyncpg.transaction import Transaction
@@ -13,15 +12,6 @@
 from json import loads, JSONDecodeError
 
 from string import Formatter
-=======
-from logging import getLogger, Logger
-
-from psycopg import AsyncConnection as Connection, AsyncCursor as Cursor, AsyncClientCursor
-from psycopg.errors import Error
-
-from asyncio import sleep, set_event_loop_policy, WindowsSelectorEventLoopPolicy
-set_event_loop_policy(WindowsSelectorEventLoopPolicy())
->>>>>>> b492dda3
 
 formatter: Formatter = Formatter()
 
@@ -45,36 +35,23 @@
 
         self.formatted = self.query
 
-<<<<<<< HEAD
         self.parameters = list(dict.fromkeys([item[1] for item in formatter.parse(self.query) if item[1]]))
         for index, parameter in enumerate(self.parameters):
             self.formatted = self.formatted.replace('{' + parameter + '}', '$' + str(index + 1))
-=======
-        self.database.logger.debug(f'Preparing query {self.name} ({self.guid}).')
->>>>>>> b492dda3
 
-
-<<<<<<< HEAD
     async def prepare(self):
         self.statement = await self.database._prepare(self.formatted)
-=======
-        self.database.logger.debug(f'Execute query {self.name} ({self.guid})')
->>>>>>> b492dda3
 
     async def execute(self, parameters: dict[str, object]):
         return await self.database._execute(self.statement, [parameters.get(parameter, None) for parameter in self.parameters])
 
 class Listener:
 
-<<<<<<< HEAD
     def __init__(self, name: str, callback: Callable[[str | dict[str, object] | list[dict[str, object]]], Awaitable]) -> None:
         self.name = name
         self.callback = callback
         
         self.database: SQLClient = None
-=======
-        self.database.logger.debug(f'Deallocating query {self.name} ({self.guid}).')
->>>>>>> b492dda3
 
     async def listen(self):
         await self.database._listen(self.name, self.callback)
@@ -82,7 +59,6 @@
 class SQLRouter:
 
     def __init__(self) -> None:
-<<<<<<< HEAD
         self.database: SQLClient = None
         self.parent: SQLRouter = None
         self.listeners: list[Listener] = []
@@ -92,22 +68,6 @@
             return self.parent.get_query(name)
         elif self.database:
             return self.database.get_query(name)
-=======
-        
-        self.database: SimpleSQL = None
-        
-        self.listeners: dict[str, list[Callable[[dict | str], None]]] = {}
-    
-    def __getattr__(self, name: str) -> Query:
-        if self.database:
-            return self.database.get_query(name)
-        else:
-            raise Error("Error: router needs to be bound to database to be queried!")
-        
-    def add_listener(self, event: str, callback: Callable[[dict | str], None]) -> None:
-        if event in self.listeners:
-            self.listeners[event].append(callback)
->>>>>>> b492dda3
         else:
             raise Exception(f'Error: router is not directly or indirectly connected to database!')
 
@@ -125,12 +85,8 @@
 
 class SQLClient:
 
-<<<<<<< HEAD
     def __init__(self, host: str, port: int, user: str, password: str, database: str) -> None:
-=======
-    def __init__(self, host: str, port: int, username: str, password: str, database: str, logger: Logger = getLogger()) -> None:
-        
->>>>>>> b492dda3
+
         self.host: str = host
         self.port: int = port
         self.user: str = user
@@ -142,32 +98,7 @@
         self.connection: Connection = None
 
         self.queries: dict[str, Query] = {}
-<<<<<<< HEAD
         self.listeners: list[Listener] = []
-=======
-        self.listeners: dict[str, list[Callable[[dict | str], None]]] = {}
-        self.pipes: list[Callable[[str, dict | str], None]] = []
-    
-    def __getattr__(self, name: str) -> Query:
-        return self.get_query(name)
-    
-    def get_query(self, name: str) -> Query:
-        if name in self.queries:
-            return self.queries.get(name, None)
-        else:
-            raise Error(f'Error: query "{name}" could not be found!')
-
-    def add_listener(self, event: str, callback: Callable[[dict | str], None]) -> None:
-        if event in self.listeners:
-            self.listeners[event].append(callback)
-        else:
-            self.listeners[event] = [callback]
-
-    def listen(self, event: str) -> Callable[[str], Callable[[dict | str], None]]:
-        def decorate(callback: Callable[[dict | str], None]) -> None:
-            self.add_listener(event, callback)
-        return decorate
->>>>>>> b492dda3
     
     def __getattr__(self, name: str) -> list[dict[str, object]]:
         return self.get_query(name)
@@ -205,27 +136,9 @@
             if isdir(f'{path}/{item}'):
                 self.include_queries(f'{path}/{item}', prefix = identifier)
 
-<<<<<<< HEAD
     def include_listener(self, listener: Listener):
         listener.database = self
         self.listeners.append(listener)
-=======
-    def include_router(self, router: SQLRouter):
-
-        if not router.database:
-            router.database = self
-        else:
-            raise Error("Error: router can't be bound to multiple database instances!")
-
-        for event, listeners in router.listeners.items():
-            if event in self.listeners:
-                self.listeners[event] = self.listeners[event] + listeners
-            else:
-                self.listeners[event] = listeners
-
-    def include_pipe(self, callback: Callable[[str, dict | None], None]):
-        self.pipes.append(callback)
->>>>>>> b492dda3
 
     async def start(self):
         self.connection = await connect(host = self.host, port = self.port, user = self.user, password = self.password, database = self.database)
@@ -255,34 +168,7 @@
         else:
             await transaction.commit()
 
-<<<<<<< HEAD
         return [{key: value for key, value in record.items()} for record in records]
-=======
-            while await sleep(0.1, True):
-
-                async for notify in self.connection.notifies():
-
-                    self.logger.debug(f'Recieved database event "{notify.channel}".')
-
-                    print(f'Recieved database event "{notify.channel}".')
-
-                    for listener in self.listeners.get(notify.channel, []):
-                        try:
-                            await listener(loads(notify.payload))
-                        except JSONDecodeError:
-                            await listener(notify.payload)
-
-                    for pipe in self.pipes:
-                        await pipe(notify.channel, notify.payload)
-                    
-        finally:
-
-            for event in self.listeners:
-                await cursor.execute(f'UNLISTEN "{event}";')
-
-            await self.connection.commit()
-            await cursor.close()
->>>>>>> b492dda3
 
     async def _listen(self, channel: str, callback: Callable[[dict[str, object] | str], Awaitable]):
         
